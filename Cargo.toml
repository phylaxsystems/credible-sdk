[workspace]
members = [ 
<<<<<<< HEAD
    "crates/da-client",
    "crates/da-server", 
    "crates/da-core",
    "crates/pcl-cli",
    "crates/pcl-phoundry",
    "crates/pcl-common",
    "crates/pcl-core",
    "crates/int-test-utils",
=======
    "crates/assertion-da/da-client",
    "crates/assertion-da/da-server", 
    "crates/assertion-da/da-core",
    "crates/pcl/cli",
    "crates/pcl/phoundry",
    "crates/pcl/common",
    "crates/pcl/core"
>>>>>>> 47e8128c
]
resolver = "2"

[workspace.package]
version = "0.2.0"
edition = "2024"
authors = ["Phylax Systems"]
license = "MIT OR Apache-2.0"
repository = "https://github.com/phylaxsystems/credible-sdk"

[workspace.dependencies]
rust-tracing = { git = "https://github.com/phylaxsystems/rust-tracing.git", tag = "0.1.3"}

# PCL dependencies
<<<<<<< HEAD
pcl-phoundry = { path = "crates/pcl-phoundry" }
pcl-common = { path = "crates/pcl-common" }
pcl-core = { path = "crates/pcl-core" }

# DA dependencies
assertion-da-client = { path = "crates/da-client" }
assertion-da-server = { path = "crates/da-server" }
assertion-da-core = { path = "crates/da-core" }

# int-test-utils
int-test-utils = { path = "crates/int-test-utils" }
=======
pcl-phoundry = { path = "crates/pcl/phoundry" }
pcl-common = { path = "crates/pcl/common" }
pcl-core = { path = "crates/pcl/core" }

# DA dependencies
assertion-da-client = { path = "crates/assertion-da/da-client" }
assertion-da-server = { path = "crates/assertion-da/da-server" }
assertion-da-core = { path = "crates/assertion-da/da-core" }
>>>>>>> 47e8128c

alloy = { version = "0.11.1", features = ["full", "node-bindings", "json-rpc", "rpc-client", "signer-local", "k256"] }
alloy-dyn-abi = {version = "0.8.15", features = ["std"] }
alloy-json-abi = "0.8.15"

anyhow = "1.0.86"
clap = {version = "4.5.11", features = ["derive", "env"]}
futures = "0.3.30"
reqwest = { version = "0.12.5", features = ["json"] }
serde = "1.0.204"
serde_json = "1.0.121"
tokio = { version = "1.39.2", features = ["full"] }
tokio-util = "0.7.15"
zerocopy = "0.7.35"
hyper = { version = "1.4.1", features = ["full"] }
util = "0.1.3"
http-body-util = "0.1.2"
simd-json = "0.13.10"
rand = "0.8.5"
hyper-util = "0.1.6"
bincode = "1.3.3"
tokio-stream = "0.1.15"
sled = { version = "1.0.0-alpha.122" }
ecdsa = { version = "0.16.9", features = ["serde", "signing"] }
k256 = "0.13.4"
hex = "0.4.3"
tempfile = { version = "3.12.0" }
mockall = { version = "0.13.0" }
wiremock = "0.6.1"
directories = "6.0.0"
bollard = "0.18"

tracing = "0.1.41"
tracing-subscriber = {version = "0.3", features = ["std", "env-filter"]}

color-eyre = "0.6"
thiserror = "2"
chrono = { version = "0.4", features = ["serde"] }
colored = "3"
tempdir = "0.3"<|MERGE_RESOLUTION|>--- conflicted
+++ resolved
@@ -1,23 +1,13 @@
 [workspace]
 members = [ 
-<<<<<<< HEAD
-    "crates/da-client",
-    "crates/da-server", 
-    "crates/da-core",
-    "crates/pcl-cli",
-    "crates/pcl-phoundry",
-    "crates/pcl-common",
-    "crates/pcl-core",
-    "crates/int-test-utils",
-=======
     "crates/assertion-da/da-client",
     "crates/assertion-da/da-server", 
     "crates/assertion-da/da-core",
     "crates/pcl/cli",
     "crates/pcl/phoundry",
     "crates/pcl/common",
-    "crates/pcl/core"
->>>>>>> 47e8128c
+    "crates/pcl/core",
+    "crates/int-test-utils",
 ]
 resolver = "2"
 
@@ -32,19 +22,6 @@
 rust-tracing = { git = "https://github.com/phylaxsystems/rust-tracing.git", tag = "0.1.3"}
 
 # PCL dependencies
-<<<<<<< HEAD
-pcl-phoundry = { path = "crates/pcl-phoundry" }
-pcl-common = { path = "crates/pcl-common" }
-pcl-core = { path = "crates/pcl-core" }
-
-# DA dependencies
-assertion-da-client = { path = "crates/da-client" }
-assertion-da-server = { path = "crates/da-server" }
-assertion-da-core = { path = "crates/da-core" }
-
-# int-test-utils
-int-test-utils = { path = "crates/int-test-utils" }
-=======
 pcl-phoundry = { path = "crates/pcl/phoundry" }
 pcl-common = { path = "crates/pcl/common" }
 pcl-core = { path = "crates/pcl/core" }
@@ -53,7 +30,6 @@
 assertion-da-client = { path = "crates/assertion-da/da-client" }
 assertion-da-server = { path = "crates/assertion-da/da-server" }
 assertion-da-core = { path = "crates/assertion-da/da-core" }
->>>>>>> 47e8128c
 
 alloy = { version = "0.11.1", features = ["full", "node-bindings", "json-rpc", "rpc-client", "signer-local", "k256"] }
 alloy-dyn-abi = {version = "0.8.15", features = ["std"] }
