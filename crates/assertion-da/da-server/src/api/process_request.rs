--- conflicted
+++ resolved
@@ -61,11 +61,8 @@
 };
 use tracing::{
     debug,
-<<<<<<< HEAD
     error,
     info,
-=======
->>>>>>> 712ad37f
     error,
     info,
     trace,
